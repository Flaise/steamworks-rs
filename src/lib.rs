#[macro_use]
extern crate thiserror;
#[macro_use]
extern crate bitflags;
#[macro_use]
extern crate lazy_static;

<<<<<<< HEAD
#[cfg(feature = "raw-bindings")]
pub use steamworks_sys as sys;
#[cfg(not(feature = "raw-bindings"))]
use steamworks_sys as sys;

mod error;
=======
use core::ffi::c_void;
use std::collections::HashMap;
use std::ffi::{CStr, CString};
use std::fmt::{self, Debug, Formatter};
use std::marker::PhantomData;
use std::sync::{Arc, Mutex, Weak};
use std::sync::mpsc::Sender;

#[cfg(feature = "serde")]
use serde::{Deserialize, Serialize};

pub use crate::app::*;
pub use crate::callback::*;
>>>>>>> e0a52fb7
pub use crate::error::*;
pub use crate::friends::*;
pub use crate::matchmaking::*;
pub use crate::networking::*;
pub use crate::remote_storage::*;
pub use crate::server::*;
pub use crate::ugc::*;
pub use crate::user::*;
pub use crate::user_stats::*;
pub use crate::utils::*;

mod error;
mod callback;
mod server;
mod utils;
mod app;
mod friends;
mod matchmaking;
mod networking;
mod user;
mod user_stats;
mod remote_storage;
mod ugc;
pub mod networking_messages;
pub mod networking_types;
pub mod networking_sockets;
pub mod networking_utils;
mod networking_sockets_callback;

pub type SResult<T> = Result<T, SteamError>;

// A note about thread-safety:
// The steam api is assumed to be thread safe unless
// the documentation for a method states otherwise,
// however this is never stated anywhere in the docs
// that I could see.

/// The main entry point into the steam client.
///
/// This provides access to all of the steamworks api that
/// clients can use.
pub struct Client<Manager = ClientManager> {
    inner: Arc<Inner<Manager>>,
}

impl<Manager> Clone for Client<Manager> {
    fn clone(&self) -> Self {
        Client {
            inner: self.inner.clone(),
        }
    }
}

/// Allows access parts of the steam api that can only be called
/// on a single thread at any given time.
pub struct SingleClient<Manager = ClientManager> {
    inner: Arc<Inner<Manager>>,
    _not_sync: PhantomData<*mut ()>,
}

struct Inner<Manager> {
    _manager: Manager,
    callbacks: Mutex<Callbacks>,
    networking_sockets_data: Mutex<NetworkingSocketsData<Manager>>,
}

struct Callbacks {
    callbacks: HashMap<i32, Box<dyn FnMut(*mut c_void) + Send + 'static>>,
    call_results: HashMap<sys::SteamAPICall_t, Box<dyn FnOnce(*mut c_void, bool) + Send + 'static>>,
}

struct NetworkingSocketsData<Manager> {
    sockets: HashMap<sys::HSteamListenSocket,
        (Weak<networking_sockets::InnerSocket<Manager>>, Sender<networking_types::ListenSocketEvent<Manager>>)>,
    /// Connections to a remote listening port
    independent_connections: HashMap<sys::HSteamNetConnection, Sender<()>>,
    connection_callback: Weak<CallbackHandle<Manager>>,
}

unsafe impl<Manager: Send + Sync> Send for Inner<Manager> {}
unsafe impl<Manager: Send + Sync> Sync for Inner<Manager> {}
unsafe impl<Manager: Send + Sync> Send for Client<Manager> {}
unsafe impl<Manager: Send + Sync> Sync for Client<Manager> {}
unsafe impl<Manager: Send + Sync> Send for SingleClient<Manager> {}

/// Returns true if the app wasn't launched through steam and
/// begins relaunching it, the app should exit as soon as possible.
///
/// Returns false if the app was either launched through steam
/// or has a `steam_appid.txt`
pub fn restart_app_if_necessary(app_id: AppId) -> bool {
    unsafe { sys::SteamAPI_RestartAppIfNecessary(app_id.0) }
}

fn static_assert_send<T: Send>() {}
fn static_assert_sync<T>()
where
    T: Sync,
{
}

impl Client<ClientManager> {
    /// Attempts to initialize the steamworks api and returns
    /// a client to access the rest of the api.
    ///
    /// This should only ever have one instance per a program.
    ///
    /// # Errors
    ///
    /// This can fail if:
    /// * The steam client isn't running
    /// * The app ID of the game couldn't be determined.
    ///
    ///   If the game isn't being run through steam this can be provided by
    ///   placing a `steam_appid.txt` with the ID inside in the current
    ///   working directory. Alternatively, you can use `Client::init_app(<app_id>)`
    ///   to force a specific app ID.
    /// * The game isn't running on the same user/level as the steam client
    /// * The user doesn't own a license for the game.
    /// * The app ID isn't completely set up.
    pub fn init() -> SResult<(Client<ClientManager>, SingleClient<ClientManager>)> {
        static_assert_send::<Client<ClientManager>>();
        static_assert_sync::<Client<ClientManager>>();
        static_assert_send::<SingleClient<ClientManager>>();
        unsafe {
            if !sys::SteamAPI_Init() {
                return Err(SteamError::InitFailed);
            }
            sys::SteamAPI_ManualDispatch_Init();
            let client = Arc::new(Inner {
                _manager: ClientManager { _priv: () },
                callbacks: Mutex::new(Callbacks {
                    callbacks: HashMap::new(),
                    call_results: HashMap::new(),
                }),
                networking_sockets_data: Mutex::new(NetworkingSocketsData {
                    sockets: Default::default(),
                    independent_connections: Default::default(),
                    connection_callback: Default::default(),
                }),
            });
            Ok((
                Client {
                    inner: client.clone(),
                },
                SingleClient {
                    inner: client,
                    _not_sync: PhantomData,
                },
            ))
        }
    }

    /// Attempts to initialize the steamworks api **for a specified app ID**
    /// and returns a client to access the rest of the api.
    ///
    /// This should only ever have one instance per a program.
    ///
    /// # Errors
    ///
    /// This can fail if:
    /// * The steam client isn't running
    /// * The game isn't running on the same user/level as the steam client
    /// * The user doesn't own a license for the game.
    /// * The app ID isn't completely set up.
    pub fn init_app<ID: Into<AppId>>(
        app_id: ID,
    ) -> SResult<(Client<ClientManager>, SingleClient<ClientManager>)> {
        let app_id = app_id.into().0.to_string();
        std::env::set_var("SteamAppId", &app_id);
        std::env::set_var("SteamGameId", app_id);
        Client::init()
    }
}
impl<M> SingleClient<M>
where
    M: Manager,
{
    /// Runs any currently pending callbacks
    ///
    /// This runs all currently pending callbacks on the current
    /// thread.
    ///
    /// This should be called frequently (e.g. once per a frame)
    /// in order to reduce the latency between recieving events.
    pub fn run_callbacks(&self) {
        unsafe {
            let pipe = M::get_pipe();
            sys::SteamAPI_ManualDispatch_RunFrame(pipe);
            let mut callback = std::mem::zeroed();
            while sys::SteamAPI_ManualDispatch_GetNextCallback(pipe, &mut callback) {
                let mut callbacks = self.inner.callbacks.lock().unwrap();
                if callback.m_iCallback == sys::SteamAPICallCompleted_t_k_iCallback as i32 {
                    let apicall =
                        &mut *(callback.m_pubParam as *mut _ as *mut sys::SteamAPICallCompleted_t);
                    let mut apicall_result = vec![0; apicall.m_cubParam as usize];
                    let mut failed = false;
                    if sys::SteamAPI_ManualDispatch_GetAPICallResult(
                        pipe,
                        apicall.m_hAsyncCall,
                        apicall_result.as_mut_ptr() as *mut _,
                        apicall.m_cubParam as _,
                        apicall.m_iCallback,
                        &mut failed,
                    ) {
                        // The &{val} pattern here is to avoid taking a reference to a packed field
                        // Since the value here is Copy, we can just copy it and borrow the copy
                        if let Some(cb) = callbacks.call_results.remove(&{ apicall.m_hAsyncCall }) {
                            cb(apicall_result.as_mut_ptr() as *mut _, failed);
                        }
                    }
                } else {
                    if let Some(cb) = callbacks.callbacks.get_mut(&callback.m_iCallback) {
                        cb(callback.m_pubParam as *mut _);
                    }
                }
                sys::SteamAPI_ManualDispatch_FreeLastCallback(pipe);
            }
        }
    }
}

impl<Manager> Client<Manager> {
    /// Registers the passed function as a callback for the
    /// given type.
    ///
    /// The callback will be run on the thread that `run_callbacks`
    /// is called when the event arrives.
    pub fn register_callback<C, F>(&self, f: F) -> CallbackHandle<Manager>
    where
        C: Callback,
        F: FnMut(C) + 'static + Send,
    {
        unsafe { register_callback(&self.inner, f) }
    }

    /// Returns an accessor to the steam utils interface
    pub fn utils(&self) -> Utils<Manager> {
        unsafe {
            let utils = sys::SteamAPI_SteamUtils_v010();
            debug_assert!(!utils.is_null());
            Utils {
                utils: utils,
                _inner: self.inner.clone(),
            }
        }
    }

    /// Returns an accessor to the steam matchmaking interface
    pub fn matchmaking(&self) -> Matchmaking<Manager> {
        unsafe {
            let mm = sys::SteamAPI_SteamMatchmaking_v009();
            debug_assert!(!mm.is_null());
            Matchmaking {
                mm: mm,
                inner: self.inner.clone(),
            }
        }
    }

    /// Returns an accessor to the steam networking interface
    pub fn networking(&self) -> Networking<Manager> {
        unsafe {
            let net = sys::SteamAPI_SteamNetworking_v006();
            debug_assert!(!net.is_null());
            Networking {
                net: net,
                _inner: self.inner.clone(),
            }
        }
    }

    /// Returns an accessor to the steam apps interface
    pub fn apps(&self) -> Apps<Manager> {
        unsafe {
            let apps = sys::SteamAPI_SteamApps_v008();
            debug_assert!(!apps.is_null());
            Apps {
                apps: apps,
                _inner: self.inner.clone(),
            }
        }
    }

    /// Returns an accessor to the steam friends interface
    pub fn friends(&self) -> Friends<Manager> {
        unsafe {
            let friends = sys::SteamAPI_SteamFriends_v017();
            debug_assert!(!friends.is_null());
            Friends {
                friends: friends,
                inner: self.inner.clone(),
            }
        }
    }

    /// Returns an accessor to the steam user interface
    pub fn user(&self) -> User<Manager> {
        unsafe {
            let user = sys::SteamAPI_SteamUser_v021();
            debug_assert!(!user.is_null());
            User {
                user,
                _inner: self.inner.clone(),
            }
        }
    }

    /// Returns an accessor to the steam user stats interface
    pub fn user_stats(&self) -> UserStats<Manager> {
        unsafe {
            let us = sys::SteamAPI_SteamUserStats_v012();
            debug_assert!(!us.is_null());
            UserStats {
                user_stats: us,
                inner: self.inner.clone(),
            }
        }
    }

    /// Returns an accessor to the steam remote storage interface
    pub fn remote_storage(&self) -> RemoteStorage<Manager> {
        unsafe {
            let rs = sys::SteamAPI_SteamRemoteStorage_v014();
            debug_assert!(!rs.is_null());
            let util = sys::SteamAPI_SteamUtils_v010();
            debug_assert!(!util.is_null());
            RemoteStorage {
                rs,
                util,
                inner: self.inner.clone(),
            }
        }
    }

    /// Returns an accessor to the steam UGC interface (steam workshop)
    pub fn ugc(&self) -> UGC<Manager> {
        unsafe {
            let ugc = sys::SteamAPI_SteamUGC_v015();
            debug_assert!(!ugc.is_null());
            UGC {
                ugc,
                inner: self.inner.clone(),
            }
        }
    }

    pub fn networking_messages(&self) -> networking_messages::NetworkingMessages<Manager> {
        unsafe {
            let net = sys::SteamAPI_SteamNetworkingMessages_SteamAPI_v002();
            debug_assert!(!net.is_null());
            networking_messages::NetworkingMessages {
                net,
                inner: self.inner.clone(),
            }
        }
    }

    pub fn networking_sockets(&self) -> networking_sockets::NetworkingSockets<Manager> {
        unsafe {
            let sockets = sys::SteamAPI_SteamNetworkingSockets_SteamAPI_v009();
            debug_assert!(!sockets.is_null());
            networking_sockets::NetworkingSockets {
                sockets,
                inner: self.inner.clone(),
            }
        }
    }

    pub fn networking_utils(&self) -> networking_utils::NetworkingUtils<Manager> {
        unsafe {
            let utils = sys::SteamAPI_SteamNetworkingUtils_SteamAPI_v003();
            debug_assert!(!utils.is_null());
            networking_utils::NetworkingUtils {
                utils,
                inner: self.inner.clone(),
            }
        }
    }
}

/// Used to separate client and game server modes
pub unsafe trait Manager {
    unsafe fn get_pipe() -> sys::HSteamPipe;
}

/// Manages keeping the steam api active for clients
pub struct ClientManager {
    _priv: (),
}

unsafe impl Manager for ClientManager {
    unsafe fn get_pipe() -> sys::HSteamPipe {
        sys::SteamAPI_GetHSteamPipe()
    }
}

impl Drop for ClientManager {
    fn drop(&mut self) {
        unsafe {
            sys::SteamAPI_Shutdown();
        }
    }
}

/// A user's steam id
#[derive(Clone, Copy, Debug, Ord, PartialOrd, Eq, PartialEq, Hash)]
#[cfg_attr(feature = "serde", derive(Serialize, Deserialize))]
pub struct SteamId(pub(crate) u64);

impl SteamId {
    /// Creates a `SteamId` from a raw 64 bit value.
    ///
    /// May be useful for deserializing steam ids from
    /// a network or save format.
    pub fn from_raw(id: u64) -> SteamId {
        SteamId(id)
    }

    /// Returns the raw 64 bit value of the steam id
    ///
    /// May be useful for serializing steam ids over a
    /// network or to a save format.
    pub fn raw(&self) -> u64 {
        self.0
    }

    /// Returns the account id for this steam id
    pub fn account_id(&self) -> AccountId {
        unsafe {
            let bits = sys::CSteamID_SteamID_t {
                m_unAll64Bits: self.0,
            };
            AccountId(bits.m_comp.m_unAccountID())
        }
    }

    /// Returns the formatted SteamID32 string for this steam id.
    pub fn steamid32(&self) -> String {
        let account_id = self.account_id().raw();
        let last_bit = account_id & 1;
        format!("STEAM_0:{}:{}", last_bit, (account_id >> 1))
    }
}

/// A user's account id
#[derive(Clone, Copy, Debug, Ord, PartialOrd, Eq, PartialEq, Hash)]
#[cfg_attr(feature = "serde", derive(Serialize, Deserialize))]
pub struct AccountId(pub(crate) u32);

impl AccountId {
    /// Creates an `AccountId` from a raw 32 bit value.
    ///
    /// May be useful for deserializing account ids from
    /// a network or save format.
    pub fn from_raw(id: u32) -> AccountId {
        AccountId(id)
    }

    /// Returns the raw 32 bit value of the steam id
    ///
    /// May be useful for serializing steam ids over a
    /// network or to a save format.
    pub fn raw(&self) -> u32 {
        self.0
    }
}

/// A game id
///
/// Combines `AppId` and other information
#[derive(Clone, Copy, Debug, Ord, PartialOrd, Eq, PartialEq)]
#[cfg_attr(feature = "serde", derive(Serialize, Deserialize))]
pub struct GameId(pub(crate) u64);

impl GameId {
    /// Creates a `GameId` from a raw 64 bit value.
    ///
    /// May be useful for deserializing game ids from
    /// a network or save format.
    pub fn from_raw(id: u64) -> GameId {
        GameId(id)
    }

    /// Returns the raw 64 bit value of the game id
    ///
    /// May be useful for serializing game ids over a
    /// network or to a save format.
    pub fn raw(&self) -> u64 {
        self.0
    }

    /// Returns the app id of this game
    pub fn app_id(&self) -> AppId {
        // TODO: Relies on internal details
        AppId((self.0 & 0xFF_FF_FF) as u32)
    }
}

#[cfg(test)]
mod tests {
    use serial_test_derive::serial;

    use super::*;

    #[test]
    #[serial]
    fn basic_test() {
        let (client, single) = Client::init().unwrap();

        let _cb = client.register_callback(|p: PersonaStateChange| {
            println!("Got callback: {:?}", p);
        });

        let utils = client.utils();
        println!("Utils:");
        println!("AppId: {:?}", utils.app_id());
        println!("UI Language: {}", utils.ui_language());

        let apps = client.apps();
        println!("Apps");
        println!("IsInstalled(480): {}", apps.is_app_installed(AppId(480)));
        println!("InstallDir(480): {}", apps.app_install_dir(AppId(480)));
        println!("BuildId: {}", apps.app_build_id());
        println!("AppOwner: {:?}", apps.app_owner());
        println!("Langs: {:?}", apps.available_game_languages());
        println!("Lang: {}", apps.current_game_language());
        println!("Beta: {:?}", apps.current_beta_name());

        let friends = client.friends();
        println!("Friends");
        let list = friends.get_friends(FriendFlags::IMMEDIATE);
        println!("{:?}", list);
        for f in &list {
            println!("Friend: {:?} - {}({:?})", f.id(), f.name(), f.state());
            friends.request_user_information(f.id(), true);
        }
        friends.request_user_information(SteamId(76561198174976054), true);

        for _ in 0..50 {
            single.run_callbacks();
            ::std::thread::sleep(::std::time::Duration::from_millis(100));
        }
    }

    #[test]
    fn steamid_test() {
        let steamid = SteamId(76561198040894045);
        assert_eq!("STEAM_0:1:40314158", steamid.steamid32());

        let steamid = SteamId(76561198174976054);
        assert_eq!("STEAM_0:0:107355163", steamid.steamid32());
    }
}<|MERGE_RESOLUTION|>--- conflicted
+++ resolved
@@ -5,14 +5,11 @@
 #[macro_use]
 extern crate lazy_static;
 
-<<<<<<< HEAD
 #[cfg(feature = "raw-bindings")]
 pub use steamworks_sys as sys;
 #[cfg(not(feature = "raw-bindings"))]
 use steamworks_sys as sys;
 
-mod error;
-=======
 use core::ffi::c_void;
 use std::collections::HashMap;
 use std::ffi::{CStr, CString};
@@ -26,7 +23,6 @@
 
 pub use crate::app::*;
 pub use crate::callback::*;
->>>>>>> e0a52fb7
 pub use crate::error::*;
 pub use crate::friends::*;
 pub use crate::matchmaking::*;
